[build-system]
requires = ["setuptools>=61.2"]
build-backend = "setuptools.build_meta"

[project]
name = "kedro-datasets"
authors = [
    {name = "Kedro"}
]
description = "Kedro-Datasets is where you can find all of Kedro's data connectors."
requires-python = ">=3.9"
license = {text = "Apache Software License (Apache 2.0)"}
dependencies = [
    "kedro>=0.19",
    "lazy_loader",
]
dynamic = ["readme", "version"]

[project.optional-dependencies]
pandas-base = ["pandas>=1.3, <3.0",]
spark-base = ["pyspark>=2.2, <4.0",]
hdfs-base = ["hdfs>=2.5.8, <3.0",]
s3fs-base = ["s3fs>=2021.04",]
polars-base = ["polars>=0.18.0",]
plotly-base = ["plotly>=4.8.0, <6.0"]
delta-base = ["delta-spark>=1.0, <4.0",]
networkx-base = ["networkx~=2.4"]

# Individual Datasets
api-apidataset = ["requests~=2.20"]
api = ["kedro-datasets[api-apidataset]"]

biosequence-biosequencedataset = ["biopython~=1.73"]
biosequence = ["kedro-datasets[biosequence-biosequencedataset]"]

dask-csvdataset = ["dask[dataframe]>=2021.10"]
dask-parquetdataset = ["dask[complete]>=2021.10", "triad>=0.6.7, <1.0"]
dask = ["kedro-datasets[dask-parquetdataset, dask-csvdataset]"]

databricks-managedtabledataset = ["kedro-datasets[spark-base,pandas-base,delta-base,hdfs-base,s3fs-base]"]
databricks = ["kedro-datasets[databricks-managedtabledataset]"]

geopandas-geojsondataset = ["geopandas>=0.6.0, <1.0", "pyproj~=3.0"]
geopandas = ["kedro-datasets[geopandas-geojsondataset]"]

holoviews-holoviewswriter = ["holoviews~=1.13.0"]
holoviews = ["kedro-datasets[holoviews-holoviewswriter]"]

huggingface-hfdataset = ["datasets", "huggingface_hub"]
huggingface-hftransformerpipelinedataset = ["transformers"]
huggingface = ["kedro-datasets[huggingface-hfdataset,huggingface-hftransformerpipelinedataset]"]

ibis-bigquery = ["ibis-framework[bigquery]"]
ibis-clickhouse = ["ibis-framework[clickhouse]"]
ibis-dask = ["ibis-framework[dask]"]
ibis-datafusion = ["ibis-framework[datafusion]"]
ibis-druid = ["ibis-framework[druid]"]
ibis-duckdb = ["ibis-framework[duckdb]"]
ibis-exasol = ["ibis-framework[exasol]"]
ibis-flink = ["ibis-framework", "apache-flink"]
ibis-impala = ["ibis-framework[impala]"]
ibis-mssql = ["ibis-framework[mssql]"]
ibis-mysql = ["ibis-framework[mysql]"]
ibis-oracle = ["ibis-framework[oracle]"]
ibis-pandas = ["ibis-framework[pandas]"]
ibis-polars = ["ibis-framework[polars]"]
ibis-postgres = ["ibis-framework[postgres]"]
ibis-pyspark = ["ibis-framework[pyspark]"]
ibis-risingwave = ["ibis-framework[risingwave]"]
ibis-snowflake = ["ibis-framework[snowflake]"]
ibis-sqlite = ["ibis-framework[sqlite]"]
ibis-trino = ["ibis-framework[trino]"]
ibis = ["ibis-framework"]

json-jsondataset = []
json = ["kedro-datasets[json-jsondataset]"]

matlab-matlabdataset = ["scipy"]
matlab = ["kedro-datasets[matlab-matlabdataset]"]

matplotlib-matplotlibwriter = ["matplotlib>=3.0.3, <4.0"]
matplotlib = ["kedro-datasets[matplotlib-matplotlibwriter]"]

networkx-gmldataset = ["kedro-datasets[networkx-base]"]
networkx-graphmldataset = ["kedro-datasets[networkx-base]"]
networkx-jsondataset = ["kedro-datasets[networkx-base]"]
networkx = ["kedro-datasets[networkx-base]"]

pandas-csvdataset = ["kedro-datasets[pandas-base]"]
pandas-deltatabledataset = ["kedro-datasets[pandas-base]", "deltalake>=0.10.0"]
pandas-exceldataset = ["kedro-datasets[pandas-base]", "openpyxl>=3.0.6, <4.0"]
pandas-featherdataset = ["kedro-datasets[pandas-base]"]
pandas-gbqtabledataset = ["kedro-datasets[pandas-base]", "pandas-gbq>=0.12.0"]
pandas-gbqquerydataset = ["kedro-datasets[pandas-base]", "pandas-gbq>=0.12.0"]
pandas-genericdataset = ["kedro-datasets[pandas-base]"]
pandas-hdfdataset = ["kedro-datasets[pandas-base]", "tables>=3.6"]
pandas-jsondataset = ["kedro-datasets[pandas-base]"]
pandas-parquetdataset = ["kedro-datasets[pandas-base]", "pyarrow>=6.0"]
pandas-sqltabledataset = ["kedro-datasets[pandas-base]", "SQLAlchemy>=1.4, <3.0"]
pandas-sqlquerydataset = ["kedro-datasets[pandas-base]", "SQLAlchemy>=1.4, <3.0", "pyodbc>=4.0"]
pandas-xmldataset = ["kedro-datasets[pandas-base]", "lxml~=4.6"]
pandas = [
    """kedro-datasets[pandas-csvdataset,\
    pandas-deltatabledataset,\
    pandas-exceldataset,\
    pandas-featherdataset,\
    pandas-gbqquerydataset,\
    pandas-gbqtabledataset.\
    pandas-genericdataset,\
    pandas-hdfdataset,\
    pandas-jsondataset,\
    pandas-parquetdataset,\
    pandas-sqltabledataset,\
    pandas-sqlquerydataset,\
    pandas-xmldataset]"""
]

pickle-pickledataset = ["compress-pickle[lz4]~=2.1.0"]
pickle = ["kedro-datasets[pickle-pickledataset]"]

pillow-imagedataset = ["Pillow~=9.0"]
pillow = ["kedro-datasets[pillow-imagedataset]"]

plotly-htmldataset = ["kedro-datasets[plotly-base]"]
plotly-jsondataset = ["kedro-datasets[plotly-base]"]
plotly-plotlydataset = ["kedro-datasets[pandas-base,plotly-base]"]
plotly = ["kedro-datasets[plotly-htmldataset,plotly-jsondataset,plotly-plotlydataset]"]

polars-csvdataset = ["kedro-datasets[polars-base]"]
polars-eagerpolarsdataset = ["kedro-datasets[polars-base]", "pyarrow>=4.0", "xlsx2csv>=0.8.0", "deltalake >= 0.6.2"]
polars-lazypolarsdataset = ["kedro-datasets[polars-base]", "pyarrow>=4.0", "deltalake >= 0.6.2"]
polars = [
    """kedro-datasets[polars-csvdataset,\
    polars-eagerpolarsdataset,\
    polars-lazypolarsdataset]"""
]

redis-pickledataset = ["redis~=4.1"]
redis = ["kedro-datasets[redis-pickledataset]"]

snowflake-snowparktabledataset = ["snowflake-snowpark-python~=1.0"]
snowflake = ["kedro-datasets[snowflake-snowparktabledataset]"]

spark-deltatabledataset = ["kedro-datasets[spark-base,hdfs-base,s3fs-base,delta-base]"]
spark-sparkdataset = ["kedro-datasets[spark-base,hdfs-base,s3fs-base]"]
spark-sparkhivedataset = ["kedro-datasets[spark-base,hdfs-base,s3fs-base]"]
spark-sparkjdbcdataset = ["kedro-datasets[spark-base]"]
spark-sparkstreamingdataset = ["kedro-datasets[spark-base,hdfs-base,s3fs-base]"]
spark = [
    """kedro-datasets[spark-deltatabledataset,\
    spark-sparkdataset,\
    spark-sparkhivedataset,\
    spark-sparkjdbcdataset,\
    spark-sparkstreamingdataset]"""
]

svmlight-svmlightdataset = ["scikit-learn>=1.0.2", "scipy~=1.7.3"]
svmlight = ["kedro-datasets[svmlight-svmlightdataset]"]

tensorflow-tensorflowmodeldataset = ["tensorflow~=2.0; platform_system != 'Darwin' or platform_machine != 'arm64'", "tensorflow-macos~=2.0; platform_system == 'Darwin' and platform_machine == 'arm64'",]
tensorflow = ["kedro-datasets[tensorflow-tensorflowmodeldataset]"]

text-textdataset = []
text = ["kedro-datasets[text-textdataset]"]

tracking-jsondataset = []
tracking-metricsdataset = []
tracking = ["kedro-datasets[tracking-jsondataset, tracking-metricsdataset]"]

video-videodataset = ["opencv-python~=4.5.5.64"]
video = ["kedro-datasets[video-videodataset]"]

yaml-yamldataset = ["kedro-datasets[pandas-base]", "PyYAML>=4.2, <7.0"]
yaml = ["kedro-datasets[yaml-yamldataset]"]

# Experimental Datasets
langchain-chatopenaidataset = ["langchain-openai~=0.1.7"]
langchain-openaiembeddingsdataset = ["langchain-openai~=0.1.7"]
langchain-chatanthropicdataset = ["langchain-anthropic~=0.1.13", "langchain-community~=0.2.0"]
langchain-chatcoheredataset = ["langchain-cohere~=0.1.5", "langchain-community~=0.2.0"]
langchain = ["kedro-datasets[langchain-chatopenaidataset,langchain-openaiembeddingsdataset,langchain-chatanthropicdataset,langchain-chatcoheredataset ]"]

netcdf-netcdfdataset = ["h5netcdf>=1.2.0","netcdf4>=1.6.4","xarray>=2023.1.0"]
netcdf = ["kedro-datasets[netcdf-netcdfdataset]"]

prophet-dataset = ["prophet>=1.1.5"]
prophet = ["kedro-datasets[prophet]"]
pytorch-dataset = ["torch"]
pytorch = ["kedro-datasets[pytorch-dataset]"]

rioxarray-geotiffdataset = ["rioxarray>=0.15.0"]
rioxarray = ["kedro-datasets[rioxarray-geotiffdataset]"]

delta-sharing = ["kedro-datasets[delta-sharing-dataset]"]
# Docs requirements
docs = [
    "kedro-sphinx-theme==2024.4.0",
    "ipykernel>=5.3, <7.0",
    "Jinja2<3.2.0",
]

# Test requirements
test = [
    "accelerate<0.32", # Temporary pin
    "adlfs~=2023.1",
    "bandit>=1.6.2, <2.0",
    "behave==1.2.6",
    "biopython~=1.73",
    "blacken-docs==1.9.2",
    "black~=22.0",
    "cloudpickle<=2.0.0",
    "compress-pickle[lz4]~=2.1.0",
    "coverage>=7.2.0",
    "dask[complete]>=2021.10",
    "delta-spark>=1.0, <3.0",
    "deltalake>=0.10.0",
    "dill~=0.3.1",
    "filelock>=3.4.0, <4.0",
    "gcsfs>=2023.1, <2023.3",
    "geopandas>=0.6.0, <1.0",
    "hdfs>=2.5.8, <3.0",
    "holoviews>=1.13.0",
    "ibis-framework[duckdb,examples]",
    "import-linter[toml]==1.2.6",
    "ipython>=7.31.1, <8.0",
    "Jinja2<3.2.0",
    "joblib>=0.14",
    "jupyterlab>=3.0",
    "jupyter~=1.0",
    "lxml~=4.6",
    "matplotlib>=3.0.3, <3.4; python_version < '3.10'",  # 3.4.0 breaks holoviews
    "matplotlib>=3.5, <3.6; python_version >= '3.10'",
    "memory_profiler>=0.50.0, <1.0",
    "moto==5.0.0",
    "mypy~=1.0",
    "networkx~=2.4",
    "opencv-python~=4.5.5.64",
    "openpyxl>=3.0.3, <4.0",
    "pandas-gbq>=0.12.0",
    "pandas>=2.0",
    "Pillow~=9.0",
    "plotly>=4.8.0, <6.0",
    "polars[xlsx2csv, deltalake]~=0.18.0",
    "pre-commit>=2.9.2",
    "pyarrow>=1.0; python_version < '3.11'",
    "pyarrow>=7.0; python_version >= '3.11'",  # Adding to avoid numpy build errors
    "pyodbc~=5.0",
    "pyproj~=3.0",
    "pyspark>=3.0; python_version < '3.11'",
    "pyspark>=3.4; python_version >= '3.11'",
    "pytest-cov~=3.0",
    "pytest-mock>=1.7.1, <2.0",
    "pytest-xdist[psutil]~=2.2.1",
    "pytest~=7.2",
    "redis~=4.1",
    "requests-mock~=1.6",
    "requests~=2.20",
    "ruff~=0.0.290",
    "s3fs>=2021.04",
    "snowflake-snowpark-python~=1.0; python_version < '3.11'",
    "scikit-learn>=1.0.2,<2",
    "scipy>=1.7.3",
    "packaging",
    "SQLAlchemy>=1.2",
    "tables>=3.6",
    "tensorflow-macos~=2.0; platform_system == 'Darwin' and platform_machine == 'arm64'",
    "tensorflow~=2.0; platform_system != 'Darwin' or platform_machine != 'arm64'",
    "triad>=0.6.7, <1.0",
    "trufflehog~=2.1",
    "xarray>=2023.1.0",
    "xlsxwriter~=1.0",
    # huggingface
    "datasets",
    "huggingface_hub",
    "transformers[torch]",
    # mypy related dependencies
    "types-cachetools",
    "types-PyYAML",
    "types-redis",
    "types-requests",
    "types-decorator",
    "types-six",
    "types-tabulate",
]

# Experimental dataset requirements
experimental = [
    "langchain-openai",
    "langchain-cohere",
    "langchain-anthropic",
    "langchain-community",
    "h5netcdf>=1.2.0",
    "netcdf4>=1.6.4",
    "xarray>=2023.1.0",
    "rioxarray",
    "torch",
<<<<<<< HEAD
    "delta-sharing"
=======
    "prophet>=1.1.5",
>>>>>>> ca881f1d
]

# All requirements
all = ["kedro-datasets[test,docs]"]

[project.urls]
Source = "https://github.com/kedro-org/kedro-plugins/tree/main/kedro-datasets"
Documentation = "https://docs.kedro.org"
Tracker = "https://github.com/kedro-org/kedro-plugins/issues"

[tool.setuptools.packages.find]
include = ["kedro_datasets*"]

[tool.setuptools.dynamic]
readme = {file = "README.md", content-type = "text/markdown"}
version = {attr = "kedro_datasets.__version__"}

[tool.coverage.report]
fail_under = 100
show_missing = true
# temporarily ignore kedro_datasets/__init__.py in coverage report
omit = ["tests/*", "kedro_datasets/holoviews/*", "kedro_datasets/snowflake/*", "kedro_datasets/tensorflow/*", "kedro_datasets/__init__.py", "kedro_datasets/conftest.py"]
exclude_also = ["raise NotImplementedError", "if TYPE_CHECKING:"]

[tool.pytest.ini_options]
addopts = """
--cov-report xml:coverage.xml \
--cov-report term-missing \
--cov kedro_datasets \
--cov tests \
--ignore tests/template/fake_repo \
--no-cov-on-fail \
-ra \
-W ignore"""

[tool.ruff]
line-length = 88
show-fixes = true
select = [
    "F",   # Pyflakes
    "W",   # pycodestyle
    "E",   # pycodestyle
    "I",   # isort
    "UP",  # pyupgrade
    "PL",  # Pylint
    "T201", # Print Statement
]
ignore = ["E501"]  # Black takes care of line-too-long

[tool.ruff.per-file-ignores]
"{tests,docs}/*" = ["PLR2004", "PLR0913", "T201"]
"*/{__init__.py}" = ["F821"] # temporarily ignore ruff undefined name errors for dataset aliases

[tool.mypy]
ignore_missing_imports = true<|MERGE_RESOLUTION|>--- conflicted
+++ resolved
@@ -294,11 +294,8 @@
     "xarray>=2023.1.0",
     "rioxarray",
     "torch",
-<<<<<<< HEAD
+    "prophet>=1.1.5",
     "delta-sharing"
-=======
-    "prophet>=1.1.5",
->>>>>>> ca881f1d
 ]
 
 # All requirements
